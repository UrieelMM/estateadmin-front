import { useEffect, useState } from "react";
import toast from "react-hot-toast";
import { useConfigStore } from "../../../../../store/useConfigStore";
import { countriesList } from "../../../../../utils/countriesList";
import { useDropzone } from "react-dropzone";
import {
  CheckIcon, 
  PhotoIcon,
  BuildingOffice2Icon,
  EnvelopeIcon,
  PhoneIcon,
  MapPinIcon,
  IdentificationIcon,
  GlobeAltIcon,
  SunIcon,
  MoonIcon,
} from "@heroicons/react/24/solid";
import FinancialAccounts from "../FinancialAccounts";
import { useTheme } from "../../../../../context/Theme/ThemeContext";
import AdminUsers from "../AdminUsers/AdminUsers";
import { getAuth } from 'firebase/auth';

const ConfigForm = () => {
  const { config, loading, error, fetchConfig, updateConfig } = useConfigStore();
  const { isDarkMode, toggleDarkMode } = useTheme(); // <-- Valor del ThemeContext (debe ser boolean)
  const [userRole, setUserRole] = useState<string>('');

  // Estados de la pestaña de configuración
  const [companyName, setCompanyName] = useState("");
  const [email, setEmail] = useState("");
  const [phoneNumber, setPhoneNumber] = useState("");
  const [address, setAddress] = useState("");
  const [RFC, setRFC] = useState("");
  const [country, setCountry] = useState("");
  const [logoFile, setLogoFile] = useState<File | null>(null);
  const [signatureFile, setSignatureFile] = useState<File | null>(null);
  const [logoReportsFile, setLogoReportsFile] = useState<File | null>(null);
  const [logoPreviewUrl, setLogoPreviewUrl] = useState<string | null>(null);

  // Tab actual
  const [activeTab, setActiveTab] = useState("config");

  // Estados para la pestaña de pagos y facturas (ejemplo)
  const invoiceOptions = [
    { id: "inv1", concept: "Factura Enero" },
    { id: "inv2", concept: "Factura Febrero" },
    { id: "inv3", concept: "Factura Marzo" },
  ];
  const [selectedInvoice, setSelectedInvoice] = useState("");
  const [paymentProof, setPaymentProof] = useState<File | null>(null);

  // Datos dummy para la tabla de facturas
  const [invoices, _setInvoices] = useState([
    { id: "inv1", date: "2025-01-10", concept: "Factura Enero", downloadUrl: "#" },
    { id: "inv2", date: "2025-02-10", concept: "Factura Febrero", downloadUrl: "#" },
  ]);

  useEffect(() => {
    fetchConfig();
  }, [fetchConfig]);

  useEffect(() => {
    if (config) {
      setCompanyName(config.companyName || "");
      setEmail(config.email || "");
      setPhoneNumber(config.phoneNumber || "");
      setAddress(config.address || "");
      setRFC(config.RFC || "");
      setCountry(config.country || "");
      if (config.logo) {
        setLogoPreviewUrl(config.logo);
      }
    }
  }, [config]);

  useEffect(() => {
    if (logoFile) {
      const url = URL.createObjectURL(logoFile);
      setLogoPreviewUrl(url);
      return () => URL.revokeObjectURL(url);
    }
  }, [logoFile]);

  useEffect(() => {
    const getCurrentUserRole = async () => {
      const auth = getAuth();
      const user = auth.currentUser;
      if (user) {
        const token = await user.getIdTokenResult();
        const role = token.claims.role as string;
        setUserRole(role);
      }
    };
    getCurrentUserRole();
  }, []);

  const handleSubmit = async (e: React.FormEvent<HTMLFormElement>) => {
    e.preventDefault();

    try {
      // Verifica qué valor es isDarkMode
      console.log("isDarkMode =>", isDarkMode, "Type:", typeof isDarkMode);

      // Enviamos darkMode asegurándonos de que sea boolean (con !!)
      await updateConfig(
        {
          companyName,
          email,
          phoneNumber,
          address,
          RFC,
          country,
          darkMode: !!isDarkMode, // <-- Asegura que sea un boolean
        },
        logoFile || undefined,
        signatureFile || undefined,
        logoReportsFile || undefined
      );

      toast.success("Configuración actualizada correctamente");
    } catch (error: any) {
      toast.error(error.message || "Error al actualizar la configuración");
    }
  };

  // Manejador para el formulario de pago
  const handlePaymentSubmit = (e: React.FormEvent<HTMLFormElement>) => {
    e.preventDefault();
    if (!selectedInvoice) {
      toast.error("Seleccione una factura");
      return;
    }
    if (!paymentProof) {
      toast.error("Suba el comprobante de pago");
      return;
    }
    // Simulación
    toast.success("Pago enviado correctamente");
    setSelectedInvoice("");
    setPaymentProof(null);
  };

  // Configuración de react-dropzone
  const { getRootProps, getInputProps } = useDropzone({
    onDrop: (files) => {
      if (files && files.length > 0) {
        setPaymentProof(files[0]);
      }
    },
  });

  return (
    <div className="p-6 min-h-screen bg-white dark:bg-gray-900 rounded-lg">
      {error && <p className="text-red-600 dark:text-red-400">{error}</p>}

      {/* Layout de pestañas */}
      <div className="flex mb-6 border-b border-gray-200 dark:border-gray-700">
        <button
          className={`mr-4 py-2 px-4 ${
            activeTab === "config"
              ? "border-b-2 border-indigo-600 text-indigo-600 dark:text-gray-100"
              : "text-gray-500 dark:text-gray-400"
          }`}
          onClick={() => setActiveTab("config")}
        >
          Configuración
        </button>
        <button
          className={`mr-4 py-2 px-4 ${
            activeTab === "payments"
              ? "border-b-2 border-indigo-600 text-indigo-600 dark:text-gray-100"
              : "text-gray-500 dark:text-gray-400"
          }`}
          onClick={() => setActiveTab("payments")}
        >
          Pagos y Facturas
        </button>
        {userRole === 'admin' && (
          <>
            <button
              className={`py-2 px-4 ${
                activeTab === "cuentas"
                  ? "border-b-2 border-indigo-600 text-indigo-600 dark:text-gray-100"
                  : "text-gray-500 dark:text-gray-400"
              }`}
              onClick={() => setActiveTab("cuentas")}
            >
              Cuentas Bancarias
            </button>
            <button
              className={`py-2 px-4 ${
                activeTab === "users"
                  ? "border-b-2 border-indigo-600 text-indigo-600 dark:text-gray-100"
                  : "text-gray-500 dark:text-gray-400"
              }`}
              onClick={() => setActiveTab("users")}
            >
              Usuarios
            </button>
          </>
        )}
      </div>

      {activeTab === "config" && (
        <form
          onSubmit={handleSubmit}
          className="bg-white dark:bg-gray-800 shadow-md rounded px-8 pt-6 pb-8 mb-4"
        >
          <div className="flex mb-6 items-center">
<<<<<<< HEAD
            <div className="h-full w-[135px] p-2 dark:bg-white rounded-lg mr-4">
=======
            <div className="h-full w-[136px] dark:bg-white rounded-lg p-2 mr-4">
>>>>>>> e0284c87
              {logoPreviewUrl && (
                <img
                  src={logoPreviewUrl}
                  alt="Logo de la empresa"
<<<<<<< HEAD
                  className="mr-4 h-28 w-auto  bg-contain"
=======
                  className="mr-4 h-28 w-auto rounded-sm bg-cover"
>>>>>>> e0284c87
                />
              )}
            </div>
            <div>
              {companyName && (
                <h2 className="text-2xl font-semibold text-black mb-4 dark:text-gray-100">
                  {companyName}
                </h2>
              )}
            </div>
          </div>

          {/* DATOS DE LA EMPRESA */}
          <div className="mb-6">
            <h2 className="text-xl font-semibold text-indigo-600 mb-4 dark:text-indigo-500">Datos de la empresa</h2>
            <div className="grid grid-cols-1 md:grid-cols-2 gap-4">
              {/* companyName */}
              <div className="mb-4">
                <label
                  htmlFor="companyName"
                  className="block text-gray-900 dark:text-gray-100 text-sm font-bold mb-2"
                >
                  Nombre de la empresa
                </label>
                <div className="relative">
                  <BuildingOffice2Icon
                    className="h-5 w-5 absolute left-2 top-1/2 transform -translate-y-1/2 text-gray-400"
                  />
                  <input
                    type="text"
                    id="companyName"
                    value={companyName}
                    onChange={(e) => setCompanyName(e.target.value)}
                    className="w-full pl-10 h-[42px] border border-gray-300 rounded-lg focus:outline-none focus:ring-2 focus:ring-indigo-500 dark:bg-gray-800 dark:text-gray-100 dark:border-indigo-400"
                  />
                </div>
              </div>
              {/* email */}
              <div className="mb-4">
                <label
                  htmlFor="email"
                  className="block text-gray-900 dark:text-gray-100 text-sm font-bold mb-2"
                >
                  Email
                </label>
                <div className="relative">
                  <EnvelopeIcon
                    className="h-5 w-5 absolute left-2 top-1/2 transform -translate-y-1/2 text-gray-400"
                  />
                  <input
                    type="email"
                    id="email"
                    value={email}
                    onChange={(e) => setEmail(e.target.value)}
                    className="w-full pl-10 h-[42px] border border-gray-300 rounded-lg focus:outline-none focus:ring-2 focus:ring-indigo-500 dark:bg-gray-800 dark:text-gray-100 dark:border-indigo-400"
                  />
                </div>
              </div>
              {/* phoneNumber */}
              <div className="mb-4">
                <label
                  htmlFor="phoneNumber"
                  className="block text-gray-900 dark:text-gray-100 text-sm font-bold mb-2"
                >
                  Teléfono
                </label>
                <div className="relative">
                  <PhoneIcon
                    className="h-5 w-5 absolute left-2 top-1/2 transform -translate-y-1/2 text-gray-400"
                  />
                  <input
                    type="text"
                    id="phoneNumber"
                    value={phoneNumber}
                    onChange={(e) => setPhoneNumber(e.target.value)}
                    className="w-full pl-10 h-[42px] border border-gray-300 rounded-lg focus:outline-none focus:ring-2 focus:ring-indigo-500 dark:bg-gray-800 dark:text-gray-100 dark:border-indigo-400"
                  />
                </div>
              </div>
              {/* address */}
              <div className="mb-4">
                <label
                  htmlFor="address"
                  className="block text-gray-900 dark:text-gray-100 text-sm font-bold mb-2"
                >
                  Dirección
                </label>
                <div className="relative">
                  <MapPinIcon
                    className="h-5 w-5 absolute left-2 top-1/2 transform -translate-y-1/2 text-gray-400"
                  />
                  <input
                    type="text"
                    id="address"
                    value={address}
                    onChange={(e) => setAddress(e.target.value)}
                    className="w-full pl-10 h-[42px] border border-gray-300 rounded-lg focus:outline-none focus:ring-2 focus:ring-indigo-500 dark:bg-gray-800 dark:text-gray-100 dark:border-indigo-400"
                  />
                </div>
              </div>
              {/* RFC */}
              <div className="mb-4">
                <label
                  htmlFor="RFC"
                  className="block text-gray-900 dark:text-gray-100 text-sm font-bold mb-2"
                >
                  RFC
                </label>
                <div className="relative">
                  <IdentificationIcon
                    className="h-5 w-5 absolute left-2 top-1/2 transform -translate-y-1/2 text-gray-400"
                  />
                  <input
                    type="text"
                    id="RFC"
                    value={RFC}
                    onChange={(e) => setRFC(e.target.value)}
                    className="w-full pl-10 h-[42px] border border-gray-300 rounded-lg focus:outline-none focus:ring-2 focus:ring-indigo-500 dark:bg-gray-800 dark:text-gray-100 dark:border-indigo-400"
                  />
                </div>
              </div>
              {/* country */}
              <div>
                <label
                  htmlFor="country"
                  className="block text-gray-900 dark:text-gray-100 text-sm font-bold mb-2"
                >
                  País
                </label>
                <div className="relative">
                  <GlobeAltIcon
                    className="h-5 w-5 absolute left-2 top-1/2 transform -translate-y-1/2 text-gray-400"
                  />
                  <select
                    id="country"
                    value={country}
                    onChange={(e) => setCountry(e.target.value)}
                    className="w-full pl-10 h-[42px] border border-gray-300 rounded-lg focus:outline-none focus:ring-2 focus:ring-indigo-500 dark:bg-gray-800 dark:text-gray-100 dark:border-indigo-400"
                  >
                    <option value="">Seleccione un país</option>
                    {countriesList.map((c) => (
                      <option key={c} value={c}>
                        {c}
                      </option>
                    ))}
                  </select>
                </div>
              </div>
            </div>
          </div>

          {/* Archivos */}
          <div className="mb-6">
            <h2 className="text-xl font-semibold text-indigo-600 mb-4 dark:text-indigo-500">Archivos</h2>
            {/* Logo */}
            <div className="mb-4">
              <label
                htmlFor="logo"
                className="block text-gray-900 dark:text-gray-100 text-sm font-bold mb-2"
              >
                Logo de la empresa (PNG o JPG)
              </label>
              <label
                htmlFor="logo"
                className="cursor-pointer inline-flex items-center px-4 py-2 border border-indigo-300 rounded-md shadow-sm text-sm font-medium text-white bg-indigo-600 hover:bg-indigo-700 focus:outline-none focus:ring-2 focus:ring-offset-2 focus:ring-indigo-500 dark:border-none"
              >
                {logoFile ? (
                  <CheckIcon className="h-5 w-5 mr-2 text-green-300" />
                ) : (
                  <PhotoIcon className="h-5 w-5 mr-2 text-gray-200" />
                )}
                {logoFile ? "Archivo seleccionado" : "Seleccionar archivo"}
              </label>
              <input
                type="file"
                id="logo"
                accept="image/png, image/jpeg"
                onChange={(e) => setLogoFile(e.target.files ? e.target.files[0] : null)}
                className="hidden"
              />
            </div>
            {/* Firma */}
            <div className="mb-4">
              <label
                htmlFor="signature"
                className="block text-gray-900 dark:text-gray-100 text-sm font-bold mb-2"
              >
                Firma (para reportes)
              </label>
              <label
                htmlFor="signature"
                className="cursor-pointer inline-flex items-center px-4 py-2 border border-indigo-300 rounded-md shadow-sm text-sm font-medium text-white bg-indigo-600 hover:bg-indigo-700 focus:outline-none focus:ring-2 focus:ring-offset-2 focus:ring-indigo-500 dark:border-none"
              >
                {signatureFile ? (
                  <CheckIcon className="h-5 w-5 mr-2 text-green-300" />
                ) : (
                  <PhotoIcon className="h-5 w-5 mr-2 text-gray-200" />
                )}
                {signatureFile ? "Archivo seleccionado" : "Seleccionar archivo"}
              </label>
              <input
                type="file"
                id="signature"
                accept="image/png, image/jpeg"
                onChange={(e) => setSignatureFile(e.target.files ? e.target.files[0] : null)}
                className="hidden"
              />
            </div>
            {/* Logo para reportes */}
            <div className="mb-4">
              <label
                htmlFor="logoReports"
                className="block text-gray-900 dark:text-gray-100 text-sm font-bold mb-2"
              >
                Logo para Reportes (PNG o JPG)
              </label>
              <label
                htmlFor="logoReports"
                className="cursor-pointer inline-flex items-center px-4 py-2 border border-indigo-300 rounded-md shadow-sm text-sm font-medium text-white bg-indigo-600 hover:bg-indigo-700 focus:outline-none focus:ring-2 focus:ring-offset-2 focus:ring-indigo-500 dark:border-none"
              >
                {logoReportsFile ? (
                  <CheckIcon className="h-5 w-5 mr-2 text-green-300" />
                ) : (
                  <PhotoIcon className="h-5 w-5 mr-2 text-gray-200" />
                )}
                {logoReportsFile ? "Archivo seleccionado" : "Seleccionar archivo"}
              </label>
              <input
                type="file"
                id="logoReports"
                accept="image/png, image/jpeg"
                onChange={(e) => setLogoReportsFile(e.target.files ? e.target.files[0] : null)}
                className="hidden"
              />
            </div>
          </div>

          {/* Toggle de Dark Mode */}
          <div className="mb-6 text-start font-bold">
            <p className="text-gray-900 dark:text-gray-100 mb-2">Elige tu tema</p>
            <div className="flex items-center justify-start space-x-4">
              <SunIcon 
                className={`h-6 w-6 transition-colors duration-200 ${
                  isDarkMode ? "text-gray-400" : "text-yellow-500"
                }`} 
              />
              <label className="relative inline-flex items-center cursor-pointer">
                <input
                  type="checkbox"
                  checked={isDarkMode}
                  onChange={() => {
                    toggleDarkMode();
                    // No necesitamos setear el estado aquí ya que ThemeContext lo maneja
                  }}
                  className="sr-only peer"
                />
                <div className="w-11 h-6 bg-gray-200 dark:bg-gray-700 peer-focus:outline-none peer-focus:ring-2 peer-focus:ring-indigo-500 rounded-full
                  peer-checked:after:translate-x-full peer-checked:after:border-white after:content-[''] after:absolute after:top-0.5 after:left-[2px] after:bg-white after:border-gray-300 after:border after:rounded-full after:h-5 after:w-5 after:transition-all dark:border-gray-600"
                ></div>
              </label>
              <MoonIcon 
                className={`h-6 w-6 transition-colors duration-200 ${
                  isDarkMode ? "text-indigo-400" : "text-gray-400"
                }`} 
              />
            </div>
          </div>

          <div className="flex justify-end">
            <button
              type="submit"
              className="bg-indigo-600 hover:bg-indigo-700 text-white font-bold py-2 px-4 rounded focus:outline-none focus:shadow-outline"
            >
              {loading ? "Actualizando..." : "Guardar configuración"}
            </button>
          </div>
        </form>
      )}

      {activeTab === "payments" && (
        <div className="bg-white dark:bg-gray-800 shadow-md rounded px-8 pt-6 pb-8 mb-4">
          <h2 className="text-2xl font-semibold text-black mb-4 dark:text-gray-100">Pagos y Facturas</h2>
          {/* Formulario para subir comprobante de pago */}
          <form onSubmit={handlePaymentSubmit} className="mb-8">
            <div className="flex flex-row md:flex-col gap-4 mb-8">
              <div>
                <label
                  htmlFor="invoiceSelect"
                  className="block text-gray-900 dark:text-gray-100 text-sm font-bold mb-2"
                >
                  Seleccione la factura a pagar
                </label>
                <select
                  id="invoiceSelect"
                  value={selectedInvoice}
                  onChange={(e) => setSelectedInvoice(e.target.value)}
                    className="w-full pl-2 h-[42px] border border-gray-300 rounded-lg focus:outline-none focus:ring-2 focus:ring-indigo-500 dark:bg-gray-800 dark:text-gray-100 dark:border-indigo-400"
                >
                  <option value="">Seleccione una factura</option>
                  {invoiceOptions.map((inv) => (
                    <option key={inv.id} value={inv.id}>
                      {inv.concept}
                    </option>
                  ))}
                </select>
              </div>
              <div>
                <label className="block text-gray-900 dark:text-gray-100 text-sm font-bold mb-2">
                  Subir comprobante de pago
                </label>
                <div
                  {...getRootProps()}
                  className="flex items-center justify-center p-4 border-dashed dark:text-gray-100 border-2 border-indigo-300 rounded-lg text-center cursor-pointer dark:border-indigo-600"
                >
                  <input {...getInputProps()} />
                  {paymentProof ? (
                    <CheckIcon className="h-5 w-5 mr-2 text-green-300" />
                  ) : (
                    <PhotoIcon className="h-5 w-5 mr-2 text-gray-200" />
                  )}
                  {paymentProof
                    ? paymentProof.name
                    : "Arrastra y suelta el archivo, o haz clic para seleccionar"}
                </div>
              </div>
            </div>
            <button
              type="submit"
              className="bg-indigo-600 hover:bg-indigo-700 text-white font-bold py-2 px-4 rounded focus:outline-none focus:shadow-outline"
            >
              Enviar comprobante
            </button>
          </form>
          {/* Tabla de facturas */}
          <div className="overflow-x-auto">
            <table className="min-w-full bg-white dark:bg-gray-800">
              <thead>
                <tr>
                  <th className="py-2 px-4 border-b border-gray-200 dark:border-gray-600 dark:text-gray-100">Fecha</th>
                  <th className="py-2 px-4 border-b border-gray-200 dark:border-gray-600 dark:text-gray-100">Concepto</th>
                  <th className="py-2 px-4 border-b border-gray-200 dark:border-gray-600 dark:text-gray-100">Acciones</th>
                </tr>
              </thead>
              <tbody>
                {invoices.map((inv) => (
                  <tr key={inv.id}>
                    <td className="py-2 px-4 border-b border-gray-200 dark:border-gray-600 dark:text-gray-100">
                      {inv.date}
                    </td>
                    <td className="py-2 px-4 border-b border-gray-200 dark:border-gray-600 dark:text-gray-100">
                      {inv.concept}
                    </td>
                    <td className="py-2 px-4 border-b border-gray-200 dark:border-gray-600 dark:text-gray-100">
                      <button
                        onClick={() => window.open(inv.downloadUrl, "_blank")}
                        className="bg-indigo-600 hover:bg-indigo-700 text-white font-bold py-1 px-3 rounded"
                      >
                        Descargar
                      </button>
                    </td>
                  </tr>
                ))}
              </tbody>
            </table>
          </div>
        </div>
      )}

      {userRole === 'admin' && activeTab === "cuentas" && <FinancialAccounts />}
      {userRole === 'admin' && activeTab === "users" && <AdminUsers />}
    </div>
  );
};

export default ConfigForm;<|MERGE_RESOLUTION|>--- conflicted
+++ resolved
@@ -207,20 +207,12 @@
           className="bg-white dark:bg-gray-800 shadow-md rounded px-8 pt-6 pb-8 mb-4"
         >
           <div className="flex mb-6 items-center">
-<<<<<<< HEAD
-            <div className="h-full w-[135px] p-2 dark:bg-white rounded-lg mr-4">
-=======
             <div className="h-full w-[136px] dark:bg-white rounded-lg p-2 mr-4">
->>>>>>> e0284c87
               {logoPreviewUrl && (
                 <img
                   src={logoPreviewUrl}
                   alt="Logo de la empresa"
-<<<<<<< HEAD
-                  className="mr-4 h-28 w-auto  bg-contain"
-=======
                   className="mr-4 h-28 w-auto rounded-sm bg-cover"
->>>>>>> e0284c87
                 />
               )}
             </div>
